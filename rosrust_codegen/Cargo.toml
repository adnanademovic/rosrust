--- conflicted
+++ resolved
@@ -7,12 +7,11 @@
 readme = "README.md"
 repository = "https://github.com/adnanademovic/rosrust"
 version = "0.9.3"
-<<<<<<< HEAD
+
 
 [features]
 derive-serde = ["serde"]
-=======
->>>>>>> 8cc3eccc
+
 
 [dependencies]
 error-chain = "0.12.1"
